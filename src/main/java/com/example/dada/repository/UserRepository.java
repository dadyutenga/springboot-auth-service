--- conflicted
+++ resolved
@@ -9,10 +9,6 @@
 
 @Repository
 public interface UserRepository extends JpaRepository<User, UUID> {
-<<<<<<< HEAD
-    Optional<User> findByEmail(String email);
-    boolean existsByEmail(String email);
-=======
     /**
  * Finds a user by their email address.
  *
@@ -27,5 +23,4 @@
  * @return `true` if a user with the specified email exists, `false` otherwise
  */
 boolean existsByEmail(String email);
->>>>>>> 250bf2a4
 }