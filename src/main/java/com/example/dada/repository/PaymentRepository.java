--- conflicted
+++ resolved
@@ -11,11 +11,6 @@
 
 @Repository
 public interface PaymentRepository extends JpaRepository<Payment, UUID> {
-<<<<<<< HEAD
-    Optional<Payment> findByTripId(UUID tripId);
-    Optional<Payment> findByTransactionId(String transactionId);
-    List<Payment> findByStatus(PaymentStatus status);
-=======
     /**
  * Finds the payment associated with the given trip identifier.
  *
@@ -37,5 +32,4 @@
  * @return a list of Payment entities that have the given status, or an empty list if none match
  */
 List<Payment> findByStatus(PaymentStatus status);
->>>>>>> 250bf2a4
 }