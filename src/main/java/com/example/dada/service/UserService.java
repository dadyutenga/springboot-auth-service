package com.example.dada.service;

import com.example.dada.dto.UserDto;
import com.example.dada.dto.request.UpdateProfileRequest;
import com.example.dada.exception.ResourceNotFoundException;
import com.example.dada.model.User;
import com.example.dada.repository.UserRepository;
import lombok.RequiredArgsConstructor;
import org.springframework.security.core.Authentication;
import org.springframework.security.core.context.SecurityContextHolder;
import org.springframework.stereotype.Service;
import org.springframework.transaction.annotation.Transactional;

@Service
@RequiredArgsConstructor
public class UserService {
    
    private final UserRepository userRepository;
    
    /**
     * Retrieve the currently authenticated user by the security context's principal email.
     *
     * @return the User that matches the authenticated principal's email
     * @throws ResourceNotFoundException if no user exists for the authenticated email
     */
    public User getCurrentUser() {
        Authentication authentication = SecurityContextHolder.getContext().getAuthentication();
        String email = authentication.getName();
        return userRepository.findByEmail(email)
                .orElseThrow(() -> new ResourceNotFoundException("User not found"));
    }
    
<<<<<<< HEAD
=======
    /**
     * Retrieve the authenticated user's profile as a UserDto.
     *
     * @return the authenticated user's profile populated as a {@link com.example.dada.dto.UserDto}
     */
>>>>>>> 250bf2a4
    public UserDto getUserProfile() {
        User user = getCurrentUser();
        return mapToDto(user);
    }

<<<<<<< HEAD
=======
    /**
     * Update the authenticated user's profile with values from the given request.
     *
     * @param request profile updates; `fullName` replaces the user's full name and `phone` replaces the user's phone only if non-null
     * @return the updated UserDto reflecting the persisted user data
     */
>>>>>>> 250bf2a4
    @Transactional
    public UserDto updateProfile(UpdateProfileRequest request) {
        User user = getCurrentUser();
        user.setFullName(request.getFullName());
        if (request.getPhone() != null) {
            user.setPhone(request.getPhone());
        }
        user = userRepository.save(user);
        return mapToDto(user);
    }

<<<<<<< HEAD
=======
    /**
     * Convert a User entity to a UserDto.
     *
     * @param user the source User entity to map
     * @return a UserDto containing id, fullName, email, phone, role, enabled, verified, rating, createdAt, and updatedAt
     */
>>>>>>> 250bf2a4
    public UserDto mapToDto(User user) {
        return UserDto.builder()
                .id(user.getId())
                .fullName(user.getFullName())
                .email(user.getEmail())
                .phone(user.getPhone())
                .role(user.getRole())
                .enabled(user.getEnabled())
                .verified(user.getVerified())
                .rating(user.getRating())
                .createdAt(user.getCreatedAt())
                .updatedAt(user.getUpdatedAt())
                .build();
    }
}<|MERGE_RESOLUTION|>--- conflicted
+++ resolved
@@ -30,28 +30,22 @@
                 .orElseThrow(() -> new ResourceNotFoundException("User not found"));
     }
     
-<<<<<<< HEAD
-=======
     /**
      * Retrieve the authenticated user's profile as a UserDto.
      *
      * @return the authenticated user's profile populated as a {@link com.example.dada.dto.UserDto}
      */
->>>>>>> 250bf2a4
     public UserDto getUserProfile() {
         User user = getCurrentUser();
         return mapToDto(user);
     }
 
-<<<<<<< HEAD
-=======
     /**
      * Update the authenticated user's profile with values from the given request.
      *
      * @param request profile updates; `fullName` replaces the user's full name and `phone` replaces the user's phone only if non-null
      * @return the updated UserDto reflecting the persisted user data
      */
->>>>>>> 250bf2a4
     @Transactional
     public UserDto updateProfile(UpdateProfileRequest request) {
         User user = getCurrentUser();
@@ -63,15 +57,12 @@
         return mapToDto(user);
     }
 
-<<<<<<< HEAD
-=======
     /**
      * Convert a User entity to a UserDto.
      *
      * @param user the source User entity to map
      * @return a UserDto containing id, fullName, email, phone, role, enabled, verified, rating, createdAt, and updatedAt
      */
->>>>>>> 250bf2a4
     public UserDto mapToDto(User user) {
         return UserDto.builder()
                 .id(user.getId())
