--- conflicted
+++ resolved
@@ -9,10 +9,6 @@
 import com.example.dada.model.RiderProfile;
 import com.example.dada.model.User;
 import com.example.dada.repository.RiderProfileRepository;
-<<<<<<< HEAD
-import com.example.dada.util.SensitiveDataMasker;
-=======
->>>>>>> 250bf2a4
 import lombok.RequiredArgsConstructor;
 import org.springframework.stereotype.Service;
 import org.springframework.transaction.annotation.Transactional;
@@ -28,8 +24,6 @@
     private final RiderProfileRepository riderProfileRepository;
     private final UserService userService;
 
-<<<<<<< HEAD
-=======
     /**
      * Create a new rider profile for the currently authenticated rider user.
      *
@@ -42,7 +36,6 @@
      * @throws BadRequestException if the current user already has a rider profile, if the license
      *         number is already registered, or if the national ID is already registered
      */
->>>>>>> 250bf2a4
     @Transactional
     public RiderDto registerRider(RiderRegistrationRequest request) {
         User user = requireRiderUser();
@@ -70,8 +63,6 @@
         return mapToDto(riderProfileRepository.save(riderProfile));
     }
 
-<<<<<<< HEAD
-=======
     /**
      * Retrieve the current authenticated rider's profile.
      *
@@ -79,7 +70,6 @@
      * @throws ResourceNotFoundException if no rider profile exists for the current user
      * @throws BadRequestException if the current user does not have the RIDER role
      */
->>>>>>> 250bf2a4
     public RiderDto getRiderProfile() {
         User user = requireRiderUser();
         RiderProfile profile = riderProfileRepository.findByUserId(user.getId())
@@ -87,8 +77,6 @@
         return mapToDto(profile);
     }
 
-<<<<<<< HEAD
-=======
     /**
      * Retrieve all rider profiles that are in PENDING status.
      *
@@ -96,7 +84,6 @@
      *
      * @return the list of RiderDto objects representing rider profiles with status PENDING
      */
->>>>>>> 250bf2a4
     public List<RiderDto> getPendingRiders() {
         return riderProfileRepository.findByStatus(RiderStatus.PENDING)
                 .stream()
@@ -104,14 +91,11 @@
                 .collect(Collectors.toList());
     }
 
-<<<<<<< HEAD
-=======
     /**
      * Retrieve all rider profiles and convert them to DTOs.
      *
      * @return a list of RiderDto objects representing every rider profile
      */
->>>>>>> 250bf2a4
     public List<RiderDto> getAllRiders() {
         return riderProfileRepository.findAll()
                 .stream()
@@ -119,15 +103,12 @@
                 .collect(Collectors.toList());
     }
 
-<<<<<<< HEAD
-=======
     /**
      * Approves a rider profile by setting its status to APPROVED.
      *
      * @param riderId the UUID of the rider profile to approve
      * @throws ResourceNotFoundException if no rider profile with the given id exists
      */
->>>>>>> 250bf2a4
     @Transactional
     public void approveRider(UUID riderId) {
         RiderProfile profile = riderProfileRepository.findById(riderId)
@@ -136,15 +117,12 @@
         riderProfileRepository.save(profile);
     }
 
-<<<<<<< HEAD
-=======
     /**
      * Marks the rider profile identified by the given id as rejected and persists the change.
      *
      * @param riderId the UUID of the rider profile to reject
      * @throws ResourceNotFoundException if no rider profile exists with the given id
      */
->>>>>>> 250bf2a4
     @Transactional
     public void rejectRider(UUID riderId) {
         RiderProfile profile = riderProfileRepository.findById(riderId)
@@ -153,8 +131,6 @@
         riderProfileRepository.save(profile);
     }
 
-<<<<<<< HEAD
-=======
     /**
      * Convert a RiderProfile entity into a RiderDto.
      *
@@ -165,20 +141,14 @@
      * @param profile the RiderProfile entity to convert
      * @return a RiderDto populated with values from the provided profile
      */
->>>>>>> 250bf2a4
     public RiderDto mapToDto(RiderProfile profile) {
         return RiderDto.builder()
                 .id(profile.getId())
                 .userId(profile.getUser().getId())
                 .fullName(profile.getUser().getFullName())
                 .email(profile.getUser().getEmail())
-<<<<<<< HEAD
-                .licenseNumber(SensitiveDataMasker.maskIdentifier(profile.getLicenseNumber()))
-                .nationalId(SensitiveDataMasker.maskIdentifier(profile.getNationalId()))
-=======
                 .licenseNumber(profile.getLicenseNumber())
                 .nationalId(profile.getNationalId())
->>>>>>> 250bf2a4
                 .vehicleType(profile.getVehicleType())
                 .status(profile.getStatus())
                 .totalEarnings(profile.getTotalEarnings())
@@ -189,15 +159,12 @@
                 .build();
     }
 
-<<<<<<< HEAD
-=======
     /**
      * Obtain the current authenticated user and verify they have the RIDER role.
      *
      * @return the current authenticated User
      * @throws BadRequestException if the current user's role is not RIDER
      */
->>>>>>> 250bf2a4
     private User requireRiderUser() {
         User user = userService.getCurrentUser();
         if (user.getRole() != UserRole.RIDER) {
